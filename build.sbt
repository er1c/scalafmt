--- conflicted
+++ resolved
@@ -195,42 +195,12 @@
   .dependsOn(coreJVM)
   .enablePlugins(JmhPlugin)
 
-lazy val readme = scalatex
-  .ScalatexReadme(
-    projectId = "readme",
-    wd = file(""),
-    url = "https://github.com/scalameta/scalafmt/tree/master",
-    source = "Readme"
-  )
-  .settings(
-    crossScalaVersions := List(scala212),
-    git.remoteRepo := "git@github.com:scalameta/scalafmt.git",
-    siteSourceDirectory := target.value / "scalatex",
-    skip in publish := true,
-    publish := {
-      ghpagesPushSite
-        .dependsOn(run.in(Compile).toTask(" --validate-links"))
-        .value
-    },
-    test := {
-      run.in(Compile).toTask(" --validate-links").value
-    },
-    libraryDependencies ++= Seq(
-      "com.twitter" %% "util-eval" % "6.41.0"
-    )
-  )
-  .enablePlugins(GhpagesPlugin)
-  .dependsOn(
-    coreJVM,
-    cli
-  )
-
-<<<<<<< HEAD
+
 lazy val website = project
   .enablePlugins(PreprocessPlugin, TutPlugin)
   .settings(
-    allSettings,
-    noPublish,
+    crossScalaVersions := List(scala212),
+    skip in publish := true,
     tutSourceDirectory := baseDirectory.value / ".." / "docs",
     sourceDirectory in Preprocess := tutTargetDirectory.value,
     target in Preprocess := target.value / "docs",
@@ -242,93 +212,6 @@
     )
   )
   .dependsOn(coreJVM, cli)
-
-def CiCommand(name: String)(commands: List[String]): Command =
-  Command.command(name) { initState =>
-    commands.foldLeft(initState) {
-      case (state, command) => ci(command) :: state
-    }
-  }
-def ci(command: String) = s"plz ${sys.env("CI_SCALA_VERSION")} $command"
-
-def shouldPublishToBintray: Boolean = {
-  if (!new File(sys.props("user.home") + "/.bintray/.credentials").exists)
-    false
-  else if (sys.props("publish.sonatype") != null) false
-  else if (sys.env.contains("CI_PULL_REQUEST")) false
-  else true
-}
-
-lazy val noDocs = Seq(
-  sources in (Compile, doc) := Nil
-)
-
-lazy val compilerOptions = Seq(
-  "-deprecation",
-  "-encoding",
-  "UTF-8",
-  "-feature",
-  "-language:existentials",
-  "-language:higherKinds",
-  "-language:implicitConversions",
-  "-unchecked",
-  "-Yno-adapted-args",
-  "-Ywarn-dead-code",
-  "-Ywarn-numeric-widen",
-  "-Xfuture",
-  "-Xlint"
-)
-
-lazy val publishSettings = Seq(
-  publishMavenStyle := true,
-  publishArtifact := true,
-  bintrayRepository := "maven",
-  bintrayOrganization := Some("scalameta"),
-  publishTo := {
-    if (shouldPublishToBintray) publishTo.in(bintray).value
-    else {
-      val nexus = "https://oss.sonatype.org/"
-      if (isSnapshot.value)
-        Some("snapshots" at nexus + "content/repositories/snapshots")
-      else
-        Some("releases" at nexus + "service/local/staging/deploy/maven2")
-    }
-  },
-  publishArtifact in Test := false,
-  mimaPreviousArtifacts := Set(
-    organization.value % s"${moduleName.value}_${scalaBinaryVersion.value}" % "1.0.0"
-  ),
-  mimaBinaryIssueFilters ++= Mima.ignoredABIProblems,
-  licenses := Seq(
-    "Apache-2.0" -> url("http://www.apache.org/licenses/LICENSE-2.0")),
-  homepage := Some(url("https://github.com/scalameta/scalafmt")),
-  autoAPIMappings := true,
-  apiURL := Some(url("https://olafurpg.github.io/scalafmt/docs/")),
-  scmInfo := Some(
-    ScmInfo(
-      url("https://github.com/scalameta/scalafmt"),
-      "scm:git:git@github.com:scalameta/scalafmt.git"
-    )
-  ),
-  pomExtra :=
-    <developers>
-        <developer>
-          <id>olafurpg</id>
-          <name>Ólafur Páll Geirsson</name>
-          <url>https://geirsson.com</url>
-        </developer>
-      </developers>
-)
-
-lazy val noPublish = Seq(
-  mimaPreviousArtifacts := Set.empty,
-  publishArtifact := false,
-  publish := {},
-  publishLocal := {}
-)
-
-=======
->>>>>>> 5b18fa0d
 val V = "\\d+\\.\\d+\\.\\d+"
 val ReleaseCandidate = s"($V-RC\\d+).*".r
 val Milestone = s"($V-M\\d+).*".r

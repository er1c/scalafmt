--- conflicted
+++ resolved
@@ -30,14 +30,9 @@
         Utility.escape(msg),
         notificationType))
 
-<<<<<<< HEAD
-  private def getConfigFileInPath(path: String, configRelativePath: String) =
+  private def getConfigFileInPath(path: String, configRelativePath: String) = {
+    emitMigrateConfigWarning(new File(path, ".scalafmt"))
     Option(FileOps.getFile(path, configRelativePath)).collect {
-=======
-  private def getConfigFileInPath(path: String) = {
-    emitMigrateConfigWarning(new File(path, ".scalafmt"))
-    Option(FileOps.getFile(path, ".scalafmt.conf")).collect {
->>>>>>> 1a1e4b6d
       case file: File if file.isFile => file.getAbsolutePath
     }
   }
@@ -51,40 +46,25 @@
   private val homeDir = System.getProperty("user.home")
   private val styleCache = mutable.Map.empty[String, ScalafmtConfig]
 
-<<<<<<< HEAD
-  def searchForConfig(project: Option[Project]): Option[String] = {
+  def searchForConfig(
+      project: Option[Project],
+      file: VirtualFile): Option[String] = {
     val files = for {
       proj <- project.toList
       basePath = proj.getBasePath
-      _ = emitMigrateConfigWarning(new File(basePath, ".scalafmt"))
       ideaSettings = IdeaSettings(proj)
-      path <- Seq(basePath, homeDir)
+      vscPath = Option(VcsUtil.getVcsRootFor(proj, file)).map(_.getPath)
+      path <- Seq(Some(basePath), vscPath, Some(homeDir)).flatten
       relPath <- Seq(ideaSettings.relativePathToConfig, DefaultConfigPath)
     } yield {
       getConfigFileInPath(path, relPath)
     }
-=======
-  def getStyle(project: Option[Project], file: VirtualFile): ScalafmtConfig = {
-    val projectConfig = project.map(_.getBasePath).flatMap(getConfigFileInPath)
-    val vcsConfig =
-      project
-        .flatMap { p =>
-          Option(VcsUtil.getVcsRootFor(p, file)).map(_.getPath)
-        }
-        .flatMap(getConfigFileInPath)
-    val globalConfig = getConfigFileInPath(homeDir)
->>>>>>> 1a1e4b6d
-
     files.flatten.headOption
   }
 
-  def getStyle(project: Option[Project]): ScalafmtConfig = {
+  def getStyle(project: Option[Project], file: VirtualFile): ScalafmtConfig = {
     val customStyle: Option[ScalafmtConfig] = for {
-<<<<<<< HEAD
-      configFile <- searchForConfig(project)
-=======
-      configFile <- projectConfig.orElse(vcsConfig).orElse(globalConfig)
->>>>>>> 1a1e4b6d
+      configFile <- searchForConfig(project, file)
       config <- StyleCache.getStyleForFileOrError(configFile) match {
         case NotOk(e) =>
           IdeaUtils.displayMessage(
